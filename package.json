{
<<<<<<< HEAD
  "name": "conseiljs-staging",
  "version": "0.1.0",
=======
  "name": "conseiljs",
  "version": "0.1.37",
>>>>>>> f49a2023
  "description": "Client-side library for dApp development.",
  "main": "dist/index.js",
  "types": "dist/index.d.ts",
  "scripts": {
    "test": "./node_modules/mocha/bin/mocha --timeout 10000 -r ts-node/register test/*.spec.ts",
    "packagr": "rm -rf ./dist && tsc",
    "build": "webpack && rm -rf ./build/dist"
  },
  "repository": {
    "type": "git",
    "url": "git+https://github.com/Cryptonomic/ConseilJS.git"
  },
  "keywords": [
    "tezos",
    "conseil"
  ],
  "author": "Cryptonomic Inc",
  "license": "GPL-3.0",
  "bugs": {
    "url": "https://github.com/Cryptonomic/ConseilJS/issues"
  },
  "homepage": "https://github.com/Cryptonomic/ConseilJS#readme",
  "dependencies": {
    "@ledgerhq/hw-transport": "4.21.0",
    "@ledgerhq/hw-transport-node-hid": "^4.22.0",
    "awesome-typescript-loader": "^5.0.0",
    "aws-sdk": "^2.326.0",
    "babel-runtime": "6.26.0",
    "basil-tezos-ledger": "0.0.1",
    "bip32": "^1.0.0",
    "bip39": "^2.5.0",
    "bs58check": "^2.1.1",
    "https": "^1.0.0",
    "libsodium-wrappers": "^0.5.4",
    "libsodium-wrappers-sumo": "^0.5.4",
    "tsconfig-paths-webpack-plugin": "^3.2.0",
    "zxcvbn": "^4.4.2"
  },
  "devDependencies": {
    "@types/chai": "^4.1.3",
    "@types/mocha": "^5.2.0",
    "@types/node": "^10.3.0",
    "@types/node-fetch": "^2.1.1",
    "@types/zxcvbn": "^4.4.0",
    "chai": "^4.1.2",
    "mocha": "^5.2.0",
    "node-fetch": "^2.1.1",
    "ts-loader": "^4.3.1",
    "ts-node": "^6.0.5",
    "typedoc": "^0.11.1",
    "typescript": "^2.8.3",
    "uglifyjs-webpack-plugin": "^1.2.5",
    "webpack": "^4.11.1",
    "webpack-cli": "^3.0.3"
  },
  "peerDependencies": {
    "node-fetch": "^2.1.1"
  }
}<|MERGE_RESOLUTION|>--- conflicted
+++ resolved
@@ -1,11 +1,6 @@
 {
-<<<<<<< HEAD
-  "name": "conseiljs-staging",
-  "version": "0.1.0",
-=======
   "name": "conseiljs",
   "version": "0.1.37",
->>>>>>> f49a2023
   "description": "Client-side library for dApp development.",
   "main": "dist/index.js",
   "types": "dist/index.d.ts",
