{
  "name": "conseiljs",
<<<<<<< HEAD
  "version": "0.1.39",
=======
  "version": "0.1.38",
>>>>>>> 039530c3
  "description": "Client-side library for dApp development.",
  "main": "dist/index.js",
  "types": "dist/index.d.ts",
  "scripts": {
    "test": "mocha",
    "integration-test": "./node_modules/mocha/bin/mocha --timeout 1000000 -r ts-node/register integration_test/*.spec.ts",
    "format": "eslint --fix-dry-run src/*/*.ts",
    "package": "rm -rf ./dist && tsc",
    "build": "webpack && rm -rf ./build/dist",
    "coverage": "nyc mocha || nyc report --reporter=text-lcov | coveralls && rm -rf ./coverage"
  },
  "repository": {
    "type": "git",
    "url": "git+https://github.com/Cryptonomic/ConseilJS.git"
  },
  "keywords": [
    "tezos",
    "conseil"
  ],
  "author": "Cryptonomic Inc",
  "license": "GPL-3.0",
  "bugs": {
    "url": "https://github.com/Cryptonomic/ConseilJS/issues"
  },
  "homepage": "https://github.com/Cryptonomic/ConseilJS#readme",
  "nyc": {
    "include": [
      "src/**/*.ts",
      "src/**/*.tsx"
    ],
    "extension": [
      ".ts",
      ".tsx"
    ],
    "require": [
      "ts-node/register"
    ],
    "reporter": [
      "text-summary"
    ],
    "sourceMap": true,
    "instrument": true
  },
  "dependencies": {
    "@ledgerhq/hw-transport": "4.21.0",
    "@ledgerhq/hw-transport-node-hid": "^4.22.0",
    "awesome-typescript-loader": "^5.0.0",
    "aws-sdk": "^2.326.0",
    "babel-runtime": "6.26.0",
    "base-n": "git://github.com/yourcodesucks/base-n.git",
    "basil-tezos-ledger": "0.0.1",
    "bip32": "^1.0.0",
    "bip39": "^2.5.0",
    "bs58check": "^2.1.2",
    "https": "^1.0.0",
    "libsodium-wrappers": "^0.5.4",
    "libsodium-wrappers-sumo": "^0.5.4",
    "tsconfig-paths-webpack-plugin": "^3.2.0",
    "zxcvbn": "^4.4.2",
    "yarn": "^1.10.1"
  },
  "devDependencies": {
    "@types/chai": "^4.1.3",
    "@types/mocha": "^5.2.0",
    "@types/node": "^10.3.0",
    "@types/node-fetch": "^2.1.1",
    "@types/zxcvbn": "^4.4.0",
    "chai": "^4.1.2",
    "coveralls": "^3.0.2",
    "eslint": "^5.12.0",
    "eslint-config-airbnb-base": "^13.1.0",
    "eslint-plugin-import": "^2.14.0",
    "eslint-plugin-typescript": "^0.14.0",
    "mocha": "^5.2.0",
    "node-fetch": "^2.1.1",
    "nyc": "^13.1.0",
    "source-map-support": "^0.5.9",
    "ts-loader": "^4.3.1",
    "ts-node": "^6.0.5",
    "typedoc": "^0.11.1",
    "typescript": "^2.8.3",
    "typescript-eslint-parser": "^21.0.2",
    "uglifyjs-webpack-plugin": "^1.2.5",
    "webpack": "^4.28.1",
    "webpack-cli": "^3.0.3"
  },
  "peerDependencies": {
    "node-fetch": "^2.1.1"
  },
  "eslintConfig": {
    "parser": "typescript-eslint-parser",
    "env": {
      "mocha": true,
      "node": true
    },
    "extends": "airbnb-base",
    "rules": {
      "comma-dangle": [2, "never"],
      "curly": [2, "all"],
      "indent": [1, 4],
      "max-len": [2, { "code": 200, "ignoreTrailingComments": true }],
      "no-tabs": [2],
      "quotes": [2, "double"]
    }
  }
}<|MERGE_RESOLUTION|>--- conflicted
+++ resolved
@@ -1,10 +1,6 @@
 {
   "name": "conseiljs",
-<<<<<<< HEAD
   "version": "0.1.39",
-=======
-  "version": "0.1.38",
->>>>>>> 039530c3
   "description": "Client-side library for dApp development.",
   "main": "dist/index.js",
   "types": "dist/index.d.ts",
