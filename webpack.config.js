<<<<<<< HEAD
const UglifyJsPlugin = require('uglifyjs-webpack-plugin');
const path = require('path');
=======
const UglifyJsPlugin = require('uglifyjs-webpack-plugin')
const TsConfigPathsPlugin = require('tsconfig-paths-webpack-plugin')

>>>>>>> a819d4de
module.exports = {
    mode: "development",
    devtool: "inline-source-map",
    entry: "./src/index.ts",
    output: {
        // filename: "bundle.js"
        path: path.resolve(__dirname, './build'),
        filename: 'bundle.js',
        library: 'conseiljs',
        libraryTarget: 'umd'
    },
    resolve: {
        // Add `.ts` and `.tsx` as a resolvable extension.
        extensions: [".ts", ".tsx", ".js"],
        plugins: [
            new TsConfigPathsPlugin({
                configFile: './tsconfig.json',
            }),
        ],
    },
    module: {
        rules: [
            // all files with a `.ts` or `.tsx` extension will be handled by `ts-loader`
            { test: /\.tsx?$/, loader: 'awesome-typescript-loader' }
        ]
    },
    node: {
        // handle "Can't resolve 'fs'" issue
        fs: 'empty'
    },
    plugins: [
        new UglifyJsPlugin()
    ]
};<|MERGE_RESOLUTION|>--- conflicted
+++ resolved
@@ -1,11 +1,7 @@
-<<<<<<< HEAD
-const UglifyJsPlugin = require('uglifyjs-webpack-plugin');
-const path = require('path');
-=======
 const UglifyJsPlugin = require('uglifyjs-webpack-plugin')
+const path = require('path')
 const TsConfigPathsPlugin = require('tsconfig-paths-webpack-plugin')
 
->>>>>>> a819d4de
 module.exports = {
     mode: "development",
     devtool: "inline-source-map",
