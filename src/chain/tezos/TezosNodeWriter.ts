--- conflicted
+++ resolved
@@ -1,36 +1,18 @@
-import {KeyStore, StoreType} from '../../types/wallet/KeyStore';
-import * as TezosTypes from '../../types/tezos/TezosChainTypes';
-import {TezosNodeReader} from './TezosNodeReader';
-import {TezosMessageCodec} from './TezosMessageCodec';
+import {KeyStore, StoreType} from "../../types/wallet/KeyStore";
+import {TezosNodeReader} from "./TezosNodeReader";
+import * as TezosTypes from "../../types/tezos/TezosChainTypes";
+import {TezosMessageCodec} from "./TezosMessageCodec";
 import {TezosMessageUtils} from './TezosMessageUtil';
-import {TezosLanguageUtil} from './TezosLanguageUtil';
 import {CryptoUtils} from '../../utils/CryptoUtils';
 
-import FetchSelector from '../../utils/FetchSelector'
-const fetch = FetchSelector.getFetch();
-
 import DeviceSelector from '../../utils/DeviceSelector';
+
 let LedgerUtils = DeviceSelector.getLedgerUtils();
 
 /**
  *  Functions for sending operations on the Tezos network.
  */
 export namespace TezosNodeWriter {
-    /**
-     * Send a POST request to a Tezos node.
-     * 
-     * @param {string} server Which Tezos node to go against
-     * @param {string} command RPC route to invoke
-     * @param {object} payload Payload to submit
-     * @returns {Promise<object>} JSON-encoded response
-     */
-    function performPostRequest(server: string, command: string, payload = {}): Promise<Response> {
-        const url = `${server}/${command}`;
-        const payloadStr = JSON.stringify(payload);
-
-        return fetch(url, { method: 'post', body: payloadStr, headers: { 'content-type': 'application/json' } });
-    }
-
     /**
      * Signs a forged operation
      * @param {string} forgedOperation Forged operation group returned by the Tezos client (as a hex string)
@@ -50,42 +32,78 @@
                 break;
             default:
                 const hashedWatermarkedOpBytes = CryptoUtils.simpleHash(Buffer.from(watermarkedForgedOperationBytesHex, 'hex'), 32);
-                const privateKeyBytes = TezosMessageUtils.writeKeyWithHint(keyStore.privateKey, 'edsk');
+                const privateKeyBytes = TezosMessageUtils.writeKeyWithHint(keyStore.privateKey, "edsk");
 
                 opSignature = await CryptoUtils.signDetached(hashedWatermarkedOpBytes, privateKeyBytes);
         }
 
         const hexSignature: string = TezosMessageUtils.readSignatureWithHint(opSignature, "edsig").toString();
         const signedOpBytes = Buffer.concat([Buffer.from(forgedOperation, 'hex'), Buffer.from(opSignature)]);
-
-        return { bytes: signedOpBytes, signature: hexSignature.toString()};
-    }
-
-    /**
-     * Forge an operation group.
-     *
+        return {
+            bytes: signedOpBytes,
+            signature: hexSignature.toString()
+        };
+    }
+
+    /**
+     * Forge an operation group using the Tezos RPC client.
+     *
+     * @param {string} network Which Tezos network to go against
      * @param {BlockMetadata} blockHead The block head
      * @param {object[]} operations The operations being forged as part of this operation group
      *
-     * @returns {string} Forged operation bytes (as a hex string)
-     */
-    export function forgeOperations(blockHead: TezosTypes.BlockMetadata, operations: object[]): string {
-        let encoded = TezosMessageUtils.writeBranch(blockHead.hash);
-        operations.forEach(m => encoded += TezosMessageCodec.encodeOperation(m));
-
-        return encoded;
+     * @returns {Promise<string>} Forged operation bytes (as a hex string)
+     */
+    export async function forgeOperations(network: string, blockHead: TezosTypes.BlockMetadata, operations: object[]): Promise<string> {
+        const payload = { branch: blockHead.hash, contents: operations };
+        const ops = await TezosNodeReader.forgeOperation(network, payload);
+
+        let optypes = Array.from(operations.map(o => o["kind"]));
+        let validate: boolean = false;
+        for (let t in optypes) {
+            validate = ["reveal", "transaction", "delegation", "origination"].includes(t);
+            if (validate) { break; }
+        }
+
+        if (validate) {
+            let decoded = TezosMessageCodec.parseOperationGroup(ops);
+
+            for (let i = 0; i < operations.length; i++) {
+                const clientop = operations[i];
+                const serverop = decoded[i];
+                if (clientop["kind"] === "transaction") {
+                    if (serverop.kind !== clientop["kind"] || serverop.fee !== clientop["fee"] || serverop.amount !== clientop["amount"] || serverop.destination !== clientop["destination"]) {
+                        throw new Error("Forged transaction failed validation.");
+                    }
+                } else if (clientop["kind"] === "delegation") {
+                    if (serverop.kind !== clientop["kind"] || serverop.fee !== clientop["fee"] || serverop.delegate !== clientop["delegate"]) {
+                        throw new Error("Forged delegation failed validation.");
+                    }
+                } else if (clientop["kind"] === "origination") {
+                    if (serverop.kind !== clientop["kind"] || serverop.fee !== clientop["fee"] || serverop.balance !== clientop["balance"] || serverop.spendable !== clientop["spendable"] || serverop.delegatable !== clientop["delegatable"] || serverop.delegate !== clientop["delegate"] || serverop.script !== undefined) {
+                        throw new Error("Forged origination failed validation.");
+                    }
+                }
+            }
+        }
+
+        return ops;
     }
 
     /**
      * Applies an operation using the Tezos RPC client.
      *
-     * @param {string} server Tezos node to connect to
+     * @param {string} network  Which Tezos network to go against
      * @param {BlockMetadata} blockHead Block head
      * @param {object[]} operations The operations to create and send
      * @param {SignedOperationGroup} signedOpGroup Signed operation group
      * @returns {Promise<AppliedOperation>} Array of contract handles
      */
-    export async function applyOperation(server: string, blockHead: TezosTypes.BlockMetadata, operations: object[], signedOpGroup: TezosTypes.SignedOperationGroup): Promise<TezosTypes.AlphaOperationsWithMetadata[]> {
+    export function applyOperation(
+        network: string,
+        blockHead: TezosTypes.BlockMetadata,
+        operations: object[],
+        signedOpGroup: TezosTypes.SignedOperationGroup): Promise<TezosTypes.AlphaOperationsWithMetadata[]> {
         const payload = [{
             protocol: blockHead.protocol,
             branch: blockHead.hash,
@@ -93,10 +111,7 @@
             signature: signedOpGroup.signature
         }];
 
-        const response = await performPostRequest(server, 'chains/main/blocks/head/helpers/preapply/operations', payload);
-        const json = await response.json();
-
-        return json as TezosTypes.AlphaOperationsWithMetadata[];
+        return TezosNodeReader.applyOperation(network, payload);
     }
 
     /**
@@ -118,50 +133,57 @@
     }
 
     /**
-     * Injects an operation using the Tezos RPC client.
-     *
-     * @param {string} server Tezos node to connect to
+     * Injects an opertion using the Tezos RPC client.
+     *
+     * @param {string} network Which Tezos network to go against
      * @param {SignedOperationGroup} signedOpGroup Signed operation group
      * @returns {Promise<InjectedOperation>} ID of injected operation
      */
-    export async function injectOperation(server: string, signedOpGroup: TezosTypes.SignedOperationGroup): Promise<string> {
-        const response = await performPostRequest(server, 'injection/operation?chain=main', signedOpGroup.bytes.toString('hex'));
-        const injectedOperation = await response.text();
-
-        return injectedOperation;
+    export function injectOperation(network: string, signedOpGroup: TezosTypes.SignedOperationGroup): Promise<string> {
+        return TezosNodeReader.injectOperation(network, signedOpGroup.bytes.toString('hex'));
     }
 
     /**
      * Master function for creating and sending all supported types of operations.
-     * 
-     * @param {string} server Tezos node to connect to
+     * @param {string} network  Which Tezos network to go against
      * @param {object[]} operations The operations to create and send
      * @param {KeyStore} keyStore Key pair along with public key hash
      * @param {string} derivationPath BIP44 Derivation Path if signed with hardware, empty if signed with software
      * @returns {Promise<OperationResult>}  The ID of the created operation group
      */
-    export async function sendOperation(server: string, operations: object[], keyStore: KeyStore, derivationPath): Promise<TezosTypes.OperationResult> {
-        const blockHead = await TezosNodeReader.getBlockHead(server);
-        const forgedOperationGroup = forgeOperations(blockHead, operations);
+    export async function sendOperation(
+        network: string,
+        operations: object[],
+        keyStore: KeyStore,
+        derivationPath): Promise<TezosTypes.OperationResult> {
+        const blockHead = await TezosNodeReader.getBlockHead(network);
+        const forgedOperationGroup = await forgeOperations(network, blockHead, operations);
         const signedOpGroup = await signOperationGroup(forgedOperationGroup, keyStore, derivationPath);
-        const appliedOp = await applyOperation(server, blockHead, operations, signedOpGroup);
+        const appliedOp = await applyOperation(network, blockHead, operations, signedOpGroup);
         checkAppliedOperationResults(appliedOp);
-        const injectedOperation = await injectOperation(server, signedOpGroup);
+        const injectedOperation = await injectOperation(network, signedOpGroup);
 
         return { results: appliedOp[0], operationGroupID: injectedOperation };
     }
 
     /**
-     * Helper function for sending Delegations, Transactions, and Originations. Checks if manager's public key has been revealed for operation. If yes, do nothing, else, bundle a reveal operation before the input operation.
-     *
-     * @param {string} server Tezos node to connect to
+     * Helper function for sending Delegations, Transactions, and Originations.
+     * Checks if manager's public key has been revealed for operation. If yes,
+     * do nothing, else, bundle a reveal operation before the input operation.
+     *
+     * @param network Which Tezos network to go against
      * @param keyStore  Key pair along with public key hash
      * @param fee Fee to use
      * @param account Which account to use
      * @param operations Delegation, Transaction, or Origination to possibly bundle with a reveal
      */
-    export async function appendRevealOperation (server: string, keyStore: KeyStore, account: TezosTypes.Account, operations: TezosTypes.Operation[]) {
-        const isManagerKeyRevealed = await TezosNodeReader.isManagerKeyRevealedForAccount(server, keyStore)
+    export async function appendRevealOperation (
+        network: string,
+        keyStore: KeyStore,
+        account: TezosTypes.Account,
+        operations: TezosTypes.Operation[]
+    ) {
+        const isManagerKeyRevealed = await isManagerKeyRevealedForAccount(network, keyStore)
         let returnedOperations: TezosTypes.Operation[] = operations;
         if (!isManagerKeyRevealed) {
             const revealOp: TezosTypes.Operation = {
@@ -183,8 +205,7 @@
 
     /**
      * Creates and sends a transaction operation.
-     * 
-     * @param {string} server Tezos node to connect to
+     * @param {string} network Which Tezos network to go against
      * @param {KeyStore} keyStore Key pair along with public key hash
      * @param {String} to Destination public key hash
      * @param {number} amount Amount to send
@@ -193,15 +214,15 @@
      * @returns {Promise<OperationResult>} Result of the operation
      */
     export async function sendTransactionOperation(
-        server: string,
+        network: string,
         keyStore: KeyStore,
         to: string,
         amount: number,
         fee: number,
         derivationPath: string
     ) {
-        const blockHead = await TezosNodeReader.getBlockHead(server);
-        const sourceAccount = await TezosNodeReader.getAccountForBlock(server, blockHead.hash, keyStore.publicKeyHash);
+        const blockHead = await TezosNodeReader.getBlockHead(network);
+        const sourceAccount = await TezosNodeReader.getAccountForBlock(network, blockHead.hash, keyStore.publicKeyHash);
 
         const transaction: TezosTypes.Operation = {
             destination: to,
@@ -214,15 +235,14 @@
             kind: "transaction"
         };
 
-        const operations = await appendRevealOperation(server, keyStore, sourceAccount, [transaction])
-
-        return sendOperation(server, operations, keyStore, derivationPath);
+        const operations = await appendRevealOperation(network, keyStore, sourceAccount, [transaction])
+
+        return sendOperation(network, operations, keyStore, derivationPath);
     }
 
     /**
      * Creates and sends a delegation operation.
-     * 
-     * @param {string} server Tezos node to connect to
+     * @param {string} network Which Tezos network to go against
      * @param {KeyStore} keyStore Key pair along with public key hash
      * @param {String} delegate Account ID to delegate to
      * @param {number} fee Operation fee
@@ -230,14 +250,14 @@
      * @returns {Promise<OperationResult>} Result of the operation
      */
     export async function sendDelegationOperation(
-        server: string,
+        network: string,
         keyStore: KeyStore,
         delegate: string,
         fee: number,
         derivationPath: string
     ) {
-        const blockHead = await TezosNodeReader.getBlockHead(server);
-        const account = await TezosNodeReader.getAccountForBlock(server, blockHead.hash, keyStore.publicKeyHash);
+        const blockHead = await TezosNodeReader.getBlockHead(network);
+        const account = await TezosNodeReader.getAccountForBlock(network, blockHead.hash, keyStore.publicKeyHash);
         const delegation: TezosTypes.Operation = {
             kind: "delegation",
             source: keyStore.publicKeyHash,
@@ -247,15 +267,15 @@
             gas_limit: '10000',
             delegate: delegate
         }
-        const operations = await appendRevealOperation(server, keyStore, account, [delegation])
-
-        return sendOperation(server, operations, keyStore, derivationPath);
+        const operations = await appendRevealOperation(network, keyStore, account, [delegation])
+
+        return sendOperation(network, operations, keyStore, derivationPath);
     }
 
     /**
      * Sends an account origination operation.
      *
-     * @param {string} server Tezos node to connect to
+     * @param {string} network Which Tezos network to go against
      * @param {KeyStore} keyStore Key pair along with public key hash
      * @param {number} amount Initial funding amount of new account
      * @param {string} delegate Account ID to delegate to, blank if none
@@ -266,7 +286,7 @@
      * @returns {Promise<OperationResult>} Result of the operation
      */
     export async function sendAccountOriginationOperation (
-        server: string,
+        network: string,
         keyStore: KeyStore,
         amount: number,
         delegate: string,
@@ -275,13 +295,13 @@
         fee: number,
         derivationPath: string
     ) {
-        return sendOriginationOperation(server, keyStore, amount, delegate, spendable, delegatable, fee, derivationPath, '277', '10160');
+        return sendOriginationOperation(network, keyStore, amount, delegate, spendable, delegatable, fee, derivationPath, '277', '10160');
     }
 
     /**
      * Sends a contract origination operation.
      *
-     * @param {string} server Tezos node to connect to
+     * @param {string} network Which Tezos network to go against
      * @param {KeyStore} keyStore Key pair along with public key hash
      * @param {number} amount Initial funding amount of new account
      * @param {string} delegate Account ID to delegate to, blank if none
@@ -291,11 +311,11 @@
      * @param {string} derivationPath BIP44 Derivation Path if signed with hardware, empty if signed with software
      * @param {string} storage_limit Storage fee.
      * @param {string} gas_limit Gas limit.
-     * @param {string} code Contract code.
-     * @param {string} storage Initial storage value.
+     * @param {Array<object>} code Contract code.
+     * @param {object} storage Initial storage value.
      */
     export async function sendContractOriginationOperation(
-        server: string,
+        network: string,
         keyStore: KeyStore,
         amount: number,
         delegate: string | undefined,
@@ -305,32 +325,32 @@
         derivationPath: string,
         storage_limit: string,
         gas_limit: string,
-        code: string,
-        storage: string
-    ) {
-        return sendOriginationOperation(server, keyStore, amount, delegate, spendable, delegatable, fee, derivationPath, storage_limit, gas_limit, code, storage);
+        code: Array<object>, // TODO: may have to change this type depending on how parser (from JS to michelson) works
+        storage: object // TODO: may have to change this type depending on how parser (from JS to michelson) works
+    ) {
+        return sendOriginationOperation(network, keyStore, amount, delegate, spendable, delegatable, fee, derivationPath, storage_limit, gas_limit, code, storage);
     }
 
     /**
      * General purpose function for origination.
      *
-     * @param {string} server Tezos node to connect to
+     * @param {string} network Which Tezos network to go against
      * @param {KeyStore} keyStore Key pair along with public key hash
      * @param {number} amount Initial funding amount of new account
-     * @param {string} delegate Account ID to delegate to or 'undefined'
+     * @param {string} delegate Account ID to delegate to, blank if none
      * @param {boolean} spendable Is account spendable?
      * @param {boolean} delegatable Is account delegatable?
      * @param {number} fee Operation fee
      * @param {string} derivationPath BIP44 Derivation Path if signed with hardware, empty if signed with software
      * @param {string} storage_limit Storage fee.
      * @param {string} gas_limit Gas limit.
-     * @param {string} code Contract code.
-     * @param {string} storage Initial storage value.
+     * @param {Array<object>} code Contract code.
+     * @param {object} storage Initial storage value.
      *
      * @returns {Promise<OperationResult>} Result of the operation
      */
     async function sendOriginationOperation(
-        server: string,
+        network: string,
         keyStore: KeyStore,
         amount: number,
         delegate: string | undefined,
@@ -340,15 +360,11 @@
         derivationPath: string,
         storage_limit: string,
         gas_limit: string,
-        code?: string,
-        storage?: string
-    ) {
-        const blockHead = await TezosNodeReader.getBlockHead(server);
-        const account = await TezosNodeReader.getAccountForBlock(server, blockHead.hash, keyStore.publicKeyHash);
-
-        const parsedCode = !!code ? TezosLanguageUtil.translateMichelsonToMicheline(code) : '';
-        const parsedStorage = !!storage ? TezosLanguageUtil.translateMichelsonToMicheline(storage) : '';
-
+        code?: Array<object>, // TODO: may have to change this type depending on how parser (from JS to michelson) works
+        storage?: object // TODO: may have to change this type depending on how parser (from JS to michelson) works
+    ) {
+        const blockHead = await TezosNodeReader.getBlockHead(network);
+        const account = await TezosNodeReader.getAccountForBlock(network, blockHead.hash, keyStore.publicKeyHash);
         const origination: TezosTypes.Operation = {
             kind: "origination",
             source: keyStore.publicKeyHash,
@@ -360,19 +376,19 @@
             //manager_pubkey: keyStore.publicKeyHash, // zeronet
             balance: amount.toString(),
             spendable: spendable,
-            delegatable: delegatable && !!delegate,
+            delegatable: delegatable,
             delegate: delegate,
-            script: code ? { code: parsedCode, storage: parsedStorage } : undefined
+            script: code ? { code: code, storage: storage } : undefined
         };
-        const operations = await appendRevealOperation(server, keyStore, account, [origination]);
-
-        return sendOperation(server, operations, keyStore, derivationPath);
+        const operations = await appendRevealOperation(network, keyStore, account, [origination]);
+
+        return sendOperation(network, operations, keyStore, derivationPath);
     }
 
     /**
      * Invokes a contract with desired parameters
      *
-     * @param server
+     * @param network
      * @param keyStore
      * @param to
      * @param amount
@@ -383,30 +399,24 @@
      * @param parameters
      */
     export async function sendContractInvocationOperation(
-        server: string,
+        network: string,
         keyStore: KeyStore,
         to: string,
         amount: number,
         fee: number,
         derivationPath: string,
-<<<<<<< HEAD
-        storageLimit: number,
-        gasLimit: number,
-        parameters?: string
-=======
         storage_limit: string,
         gas_limit: string,
         parameters?: any
->>>>>>> b76cef58
-    ) {
-        const blockHead = await TezosNodeReader.getBlockHead(server);
-        const sourceAccount = await TezosNodeReader.getAccountForBlock(server, blockHead.hash, keyStore.publicKeyHash);
+    ) {
+        const blockHead = await TezosNodeReader.getBlockHead(network);
+        const sourceAccount = await TezosNodeReader.getAccountForBlock(network, blockHead.hash, keyStore.publicKeyHash);
 
         let transaction: TezosTypes.Operation = {
             destination: to,
             amount: amount.toString(),
-            storage_limit: storageLimit.toString(),
-            gas_limit: gasLimit.toString(),
+            storage_limit,
+            gas_limit,
             counter: (Number(sourceAccount.counter) + 1).toString(),
             fee: fee.toString(),
             source: keyStore.publicKeyHash,
@@ -414,10 +424,6 @@
         };
 
         if (!!parameters) {
-<<<<<<< HEAD
-            (<TezosTypes.ContractInvocationOperation> transaction).parameters = TezosLanguageUtil.translateMichelsonToMicheline(parameters);
-        }
-=======
             (<TezosTypes.ContractInvocationOperation> transaction).parameters = parameters;
         }
 
@@ -451,28 +457,26 @@
     export async function isManagerKeyRevealedForAccount(network: string, keyStore: KeyStore): Promise<boolean> {
         const blockHead = await TezosNodeReader.getBlockHead(network);
         const managerKey = await TezosNodeReader.getAccountManagerForBlock(network, blockHead.hash, keyStore.publicKeyHash);
->>>>>>> b76cef58
-
-        const operations = await appendRevealOperation(server, keyStore, sourceAccount, [transaction]);
-        return sendOperation(server, operations, keyStore, derivationPath);
+
+        return managerKey.key != null;
     }
 
     /**
      * Creates and sends a reveal operation.
      *
-     * @param {string} server Tezos node to connect to
+     * @param {string} network Which Tezos network to go against
      * @param {KeyStore} keyStore Key pair along with public key hash
      * @param {number} fee  Fee to pay
      * @param {string} derivationPath BIP44 Derivation Path if signed with hardware, empty if signed with software
      * @returns {Promise<OperationResult>} Result of the operation
      */
     export async function sendKeyRevealOperation(
-        server: string,
+        network: string,
         keyStore: KeyStore,
         fee: number,
         derivationPath: string) {
-        const blockHead = await TezosNodeReader.getBlockHead(server);
-        const account = await TezosNodeReader.getAccountForBlock(server, blockHead.hash, keyStore.publicKeyHash);
+        const blockHead = await TezosNodeReader.getBlockHead(network);
+        const account = await TezosNodeReader.getAccountForBlock(network, blockHead.hash, keyStore.publicKeyHash);
         const revealOp: TezosTypes.Operation = {
             kind: "reveal",
             source: keyStore.publicKeyHash,
@@ -484,21 +488,21 @@
         };
         const operations = [revealOp];
 
-        return sendOperation(server, operations, keyStore, derivationPath)
+        return sendOperation(network, operations, keyStore, derivationPath)
     }
 
     /**
      * Creates and sends an activation operation.
      *
-     * @param {string} server Tezos node to connect to
+     * @param {string} network Which Tezos network to go against
      * @param {KeyStore} keyStore Key pair along with public key hash
      * @param {string} activationCode Activation code provided by fundraiser process
      * @param {string} derivationPath BIP44 Derivation Path if signed with hardware, empty if signed with software
      * @returns {Promise<OperationResult>} Result of the operation
      */
-    export function sendIdentityActivationOperation(server: string, keyStore: KeyStore, activationCode: string, derivationPath: string) {
+    export function sendIdentityActivationOperation(network: string, keyStore: KeyStore, activationCode: string, derivationPath: string) {
         const activation = { kind: "activate_account", pkh: keyStore.publicKeyHash, secret: activationCode };
 
-        return sendOperation(server, [activation], keyStore, derivationPath)
+        return sendOperation(network, [activation], keyStore, derivationPath)
     }
 }