--- conflicted
+++ resolved
@@ -43,10 +43,7 @@
     source: string,
     amount: string,
     destination: string,
-<<<<<<< HEAD
-=======
     //managerPubkey: string, //managerPubKey initially
->>>>>>> f49a2023
     manager_pubkey: string,
     balance: string,
     delegate: string,
