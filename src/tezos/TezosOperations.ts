import sodium = require('libsodium-wrappers');
import * as CryptoUtils from '../utils/CryptoUtils';
import * as LedgerUtils from '../utils/LedgerUtils';
import {KeyStore, StoreType} from "../types/KeyStore";
import {TezosNode} from "./TezosNodeQuery";
import * as TezosTypes from "./TezosTypes";
import {Operation} from "./TezosTypes";

/**
 *  Functions for sending operations on the Tezos network.
 */

/**
 * Output of operation signing.
 */
export interface SignedOperationGroup {
    bytes: Buffer,
    signature: string
}

/**
 * Result of a successfully sent operation
 */
export interface OperationResult {
    results: TezosTypes.AlphaOperationsWithMetadata,
    operationGroupID: String
}

export namespace TezosOperations {

    /**
     * Signs a forged operation
     * @param {string} forgedOperation  Forged operation group returned by the Tezos client (as a hex string)
     * @param {KeyStore} keyStore   Key pair along with public key hash
     * @param {string} derivationPath BIP44 Derivation Path if signed with hardware, empty if signed with software
     * @returns {SignedOperationGroup}  Bytes of the signed operation along with the actual signature
     */
    export async function signOperationGroup(
        forgedOperation: string,
        keyStore: KeyStore,
        derivationPath: string): Promise<SignedOperationGroup> {
        const watermark = '03';
        const watermarkedForgedOperationBytesHex: string = watermark + forgedOperation;

        let opSignature: Buffer = new Buffer(0);
        switch(keyStore.storeType) {
            case StoreType.Hardware:
                opSignature = await LedgerUtils.signTezosOperation(derivationPath, watermarkedForgedOperationBytesHex);
                break;
            default:
                const watermarkedForgedOperationBytes: Buffer = sodium.from_hex(watermarkedForgedOperationBytesHex);
                const hashedWatermarkedOpBytes: Buffer = sodium.crypto_generichash(32, watermarkedForgedOperationBytes);
                const privateKeyBytes: Buffer = CryptoUtils.base58CheckDecode(keyStore.privateKey, "edsk");
                opSignature = sodium.crypto_sign_detached(hashedWatermarkedOpBytes, privateKeyBytes);
        }

        const hexSignature: string = CryptoUtils.base58CheckEncode(opSignature, "edsig").toString();
        const signedOpBytes: Buffer = Buffer.concat([sodium.from_hex(forgedOperation), opSignature]);
        return {
            bytes: signedOpBytes,
            signature: hexSignature.toString()
        }
    }

    /**
     * Computes the ID of an operation group using Base58Check.
     * @param {SignedOperationGroup} signedOpGroup  Signed operation group
     * @returns {string}    Base58Check hash of signed operation
     */
    export function computeOperationHash(signedOpGroup: SignedOperationGroup): string {
        const hash: Buffer = sodium.crypto_generichash(32, signedOpGroup.bytes);
        return CryptoUtils.base58CheckEncode(hash, "op")
    }

    /**
     * Forge an operation group using the Tezos RPC client.
     * @param {string} network  Which Tezos network to go against
     * @param {BlockMetadata} blockHead The block head
     * @param {object[]} operations The operations being forged as part of this operation group
     * @returns {Promise<string>}   Forged operation bytes (as a hex string)
     */
    export async function forgeOperations(
        network: string,
        blockHead: TezosTypes.BlockMetadata,
        operations: object[]): Promise<string> {
        const payload = {
                branch: blockHead.hash,
                contents: operations
            };
        return TezosNode.forgeOperation(network, payload)
    }

    /**
     * Applies an operation using the Tezos RPC client.
     * @param {string} network  Which Tezos network to go against
     * @param {BlockMetadata} blockHead Block head
     * @param {object[]} operations The operations to create and send
     * @param {string} operationGroupHash   Hash of the operation group being applied (in Base58Check format)
     * @param {string} forgedOperationGroup Forged operation group returned by the Tezos client (as a hex string)
     * @param {SignedOperationGroup} signedOpGroup  Signed operation group
     * @returns {Promise<AppliedOperation>} Array of contract handles
     */
    export function applyOperation(
        network: string,
        blockHead: TezosTypes.BlockMetadata,
        operations: object[],
        operationGroupHash: string,
        forgedOperationGroup: string,
        signedOpGroup: SignedOperationGroup): Promise<TezosTypes.AlphaOperationsWithMetadata[]> {
        const payload = [{
            protocol: blockHead.protocol,
            branch: blockHead.hash,
            contents: operations,
            signature: signedOpGroup.signature
        }];
        return TezosNode.applyOperation(network, payload)
    }

    /**
     * Ensures the results of operation application do not contain errors. Throws as needed if there are errors.
     * @param appliedOp Results of operation application.
     */
    function checkAppliedOperationResults(appliedOp): void {
        const validAppliedKinds = new Set(['activate_account', 'reveal', 'transaction', 'origination', 'delegation']);
        const firstAppliedOp = appliedOp[0];    //All our op groups are singletons so we deliberately check the zeroth result.
        if(firstAppliedOp.kind != null && !validAppliedKinds.has(firstAppliedOp.kind))
            throw(new Error(`Could not apply operation because: ${firstAppliedOp.id}`));
        for (const op of firstAppliedOp.contents) {
            if (!validAppliedKinds.has(op.kind)) throw(new Error(`Could not apply operation because: ${op.id}`))
        }

    }

    /**
     * Injects an opertion using the Tezos RPC client.
     * @param {string} network  Which Tezos network to go against
     * @param {SignedOperationGroup} signedOpGroup  Signed operation group
     * @returns {Promise<InjectedOperation>}    ID of injected operation
     */
    export function injectOperation(
        network: string,
        signedOpGroup: SignedOperationGroup): Promise<string> {
        const payload = sodium.to_hex(signedOpGroup.bytes);
        return TezosNode.injectOperation(network, payload)
    }

    /**
     * Master function for creating and sending all supported types of operations.
     * @param {string} network  Which Tezos network to go against
     * @param {object[]} operations The operations to create and send
     * @param {KeyStore} keyStore   Key pair along with public key hash
     * @param {string} derivationPath BIP44 Derivation Path if signed with hardware, empty if signed with software
     * @returns {Promise<OperationResult>}  The ID of the created operation group
     */
    export async function sendOperation(
        network: string,
        operations: object[],
        keyStore: KeyStore,
        derivationPath): Promise<OperationResult> {
        const blockHead = await TezosNode.getBlockHead(network);
        const forgedOperationGroup = await forgeOperations(network, blockHead, operations);
        const signedOpGroup = await signOperationGroup(forgedOperationGroup, keyStore, derivationPath);
        const operationGroupHash = computeOperationHash(signedOpGroup);
        const appliedOp = await applyOperation(network, blockHead, operations, operationGroupHash, forgedOperationGroup, signedOpGroup);
        checkAppliedOperationResults(appliedOp);
        const injectedOperation = await injectOperation(network, signedOpGroup);
        return {
            results: appliedOp[0],
            operationGroupID: injectedOperation
        }
    }

        /**
     * Helper function for sending Delegations, Transactions, and Originations.
     * Checks if manager's public key has been revealed for operation. If yes,
     * do nothing, else, bundle a reveal operation before the input operation.
     * @param network Which Tezos network to go against
     * @param keyStore  Key pair along with public key hash
     * @param fee Fee to use
     * @param account Which account to use
     * @param operations Delegation, Transaction, or Origination to possibly bundle
     *                   with a reveal
     */
    export async function appendRevealOperation(
        network: string,
        keyStore: KeyStore,
        account: TezosTypes.Account,
        operations: Operation[]
    ) {
        const isManagerKeyRevealed = await isManagerKeyRevealedForAccount(network, keyStore)
        var returnedOperations: Operation[] = operations;
        if (!isManagerKeyRevealed) {
            const revealOp: Operation = {
                kind: "reveal",
                source: keyStore.publicKeyHash,
                fee: '0',
                counter: (Number(account.counter) + 1).toString(),
                gas_limit: '120',
                storage_limit: '0',
                public_key: keyStore.publicKey
            };
            var operation = operations[0]
            operation.counter = (Number(account.counter) + 2).toString()
            returnedOperations = [revealOp, operation]
        }
        return returnedOperations
    }

    /**
     * Helper function for sending Delegations, Transactions, and Originations.
     * Checks if manager's public key has been revealed for operation. If yes,
     * do nothing, else, bundle a reveal operation before the input operation.
     * @param network Which Tezos network to go against
     * @param keyStore  Key pair along with public key hash
     * @param fee Fee to use
     * @param account Which account to use
     * @param operations Delegation, Transaction, or Origination to possibly bundle with a reveal
     */
    export async function appendRevealOperation (
        network: string,
        keyStore: KeyStore,
        account: TezosTypes.Account,
        operations: Operation[]
    ) {
        const isManagerKeyRevealed = await isManagerKeyRevealedForAccount(network, keyStore)
        var returnedOperations: Operation[] = operations;
        if (!isManagerKeyRevealed) {
            const revealOp: Operation = {
                kind: "reveal",
                source: keyStore.publicKeyHash,
                fee: '0', // Reveal Fee will be covered by the appended operation
                counter: (Number(account.counter) + 1).toString(),
                gas_limit: '10000',
                storage_limit: '0',
                public_key: keyStore.publicKey
            };
            var operation = operations[0]
            operation.counter = (Number(account.counter) + 2).toString()
            returnedOperations = [revealOp, operation]
        }
        return returnedOperations
    }

    /**
     * Creates and sends a transaction operation.
     * @param {string} network  Which Tezos network to go against
     * @param {KeyStore} keyStore   Key pair along with public key hash
     * @param {String} to   Destination public key hash
     * @param {number} amount   Amount to send
     * @param {number} fee  Fee to use
     * @param {string} derivationPath BIP44 Derivation Path if signed with hardware, empty if signed with software
     * @returns {Promise<OperationResult>}  Result of the operation
     */
    export async function sendTransactionOperation(
        network: string,
        keyStore: KeyStore,
        to: String,
        amount: number,
        fee: number,
        derivationPath: string  
    ) {
        console.log("transaction keyStore: ", keyStore)
        const blockHead = await TezosNode.getBlockHead(network);
<<<<<<< HEAD
        const account = await TezosNode.getAccountForBlock(network, blockHead.hash, keyStore.publicKeyHash);
        const transaction: Operation = {
            destination: to,
            amount: amount.toString(),
            storage_limit: '0',
            gas_limit: '120',
            counter: (Number(account.counter) + 1).toString(),
            fee: fee.toString(),
            source: keyStore.publicKeyHash,
            kind:   "transaction"
        };
        const operations = await appendRevealOperation(network, keyStore, account, [transaction])
=======
        const sourceAccount = await TezosNode.getAccountForBlock(network, blockHead.hash, keyStore.publicKeyHash);
        const targetAccount = await TezosNode.getAccountForBlock(network, blockHead.hash, to.toString());

        const isImplicitTarget = to.toLowerCase().startsWith("tz");
        const isEmptyImplicitTarget = isImplicitTarget && targetAccount.balance == 0;

        const transaction: Operation = {
            destination: to,
            amount: amount.toString(),
            storage_limit: "300",
            gas_limit: "10300",
            counter: (Number(sourceAccount.counter) + 1).toString(),
            fee: fee.toString(),
            source: keyStore.publicKeyHash,
            kind: "transaction"
        };

        const operations = await appendRevealOperation(network, keyStore, sourceAccount, [transaction])
>>>>>>> f49a2023
        return sendOperation(network, operations, keyStore, derivationPath)
    }

    /**
     * Creates and sends a delegation operation.
     * @param {string} network  Which Tezos network to go against
     * @param {KeyStore} keyStore   Key pair along with public key hash
     * @param {String} delegate Account ID to delegate to
     * @param {number} fee  Operation fee
     * @param {string} derivationPath BIP44 Derivation Path if signed with hardware, empty if signed with software
     * @returns {Promise<OperationResult>}  Result of the operation
     */
    export async function sendDelegationOperation(
        network: string,
        keyStore: KeyStore,
        delegate: String,
        fee: number,
        derivationPath: string
    ) {
        const blockHead = await TezosNode.getBlockHead(network);
        const account = await TezosNode.getAccountForBlock(network, blockHead.hash, keyStore.publicKeyHash);
        const delegation: Operation = {
<<<<<<< HEAD
            kind:   "delegation",
=======
            kind: "delegation",
>>>>>>> f49a2023
            source: keyStore.publicKeyHash,
            fee: fee.toString(),
            counter: (Number(account.counter) + 1).toString(),
            storage_limit: '0',
<<<<<<< HEAD
            gas_limit: '120',
=======
            gas_limit: '10000',
>>>>>>> f49a2023
            delegate: delegate
        }
        const operations = await appendRevealOperation(network, keyStore, account, [delegation])
        return sendOperation(network, operations, keyStore, derivationPath)
    }

    /**
     * Creates and sends an origination operation.
     * @param {string} network  Which Tezos network to go against
     * @param {KeyStore} keyStore   Key pair along with public key hash
     * @param {number} amount   Initial funding amount of new account
     * @param {string} delegate Account ID to delegate to, blank if none
     * @param {boolean} spendable   Is account spendable?
     * @param {boolean} delegatable Is account delegatable?
     * @param {number} fee  Operation fee
     * @param {string} derivationPath BIP44 Derivation Path if signed with hardware, empty if signed with software
     * @returns {Promise<OperationResult>}  Result of the operation
     */
    export async function sendOriginationOperation(
        network: string,
        keyStore: KeyStore,
        amount: number,
        delegate: string,
        spendable: boolean,
        delegatable: boolean,
        fee: number,
        derivationPath: string
    ) {
        const blockHead = await TezosNode.getBlockHead(network);
        const account = await TezosNode.getAccountForBlock(network, blockHead.hash, keyStore.publicKeyHash);
        const origination: Operation = {
<<<<<<< HEAD
            kind:   "origination",
            source: keyStore.publicKeyHash,
            fee: fee.toString(),
            counter: (Number(account.counter) + 1).toString(),
            gas_limit: '120',
            storage_limit: '0',
            manager_pubkey: keyStore.publicKeyHash,
=======
            kind: "origination",
            source: keyStore.publicKeyHash,
            fee: fee.toString(),
            counter: (Number(account.counter) + 1).toString(),
            gas_limit: '10000',
            storage_limit: '277',
            //managerPubkey: keyStore.publicKeyHash, // mainnet, alphanet
            manager_pubkey: keyStore.publicKeyHash,  // zeronet
>>>>>>> f49a2023
            balance: amount.toString(),
            spendable: spendable,
            delegatable: delegatable,
            delegate: delegate
        };
        const operations = await appendRevealOperation(network, keyStore, account, [origination])
        return sendOperation(network, operations, keyStore, derivationPath)
    }
 
    /**
     * Indicates whether a reveal operation has already been done for a given account.
     * @param {string} network  Which Tezos network to go against
     * @param {KeyStore} keyStore   Key pair along with public key hash
     * @returns {Promise<boolean>}  Result
     */
    export async function isManagerKeyRevealedForAccount(network: string, keyStore: KeyStore): Promise<boolean> {
        const blockHead = await TezosNode.getBlockHead(network);
        const managerKey = await TezosNode.getAccountManagerForBlock(network, blockHead.hash, keyStore.publicKeyHash);
        return managerKey.key != null
    }

    /**
     * Creates and sends a reveal operation.
     * @param {string} network  Which Tezos network to go against
     * @param {KeyStore} keyStore   Key pair along with public key hash
     * @param {number} fee  Fee to pay
     * @param {string} derivationPath BIP44 Derivation Path if signed with hardware, empty if signed with software
     * @returns {Promise<OperationResult>}  Result of the operation
     */
    export async function sendKeyRevealOperation(
        network: string,
        keyStore: KeyStore,
        fee: number,
        derivationPath: string) {
        const blockHead = await TezosNode.getBlockHead(network);
        const account = await TezosNode.getAccountForBlock(network, blockHead.hash, keyStore.publicKeyHash);
        const revealOp: Object = {
            kind: "reveal",
            source: keyStore.publicKeyHash,
<<<<<<< HEAD
            fee: '0',
=======
            fee: '1300', //sendKeyRevealOperation is no longer used by Galleon. Set the correct minimum fee just for in case.
>>>>>>> f49a2023
            counter: (Number(account.counter) + 1).toString(),
            gas_limit: '10000',
            storage_limit: '0',
            public_key: keyStore.publicKey
        };
        const operations = [revealOp];
        return sendOperation(network, operations, keyStore, derivationPath)
    }

    /**
     * Creates and sends an activation operation.
     * @param {string} network  Which Tezos network to go against
     * @param {KeyStore} keyStore   Key pair along with public key hash
     * @param {string} activationCode   Activation code provided by fundraiser process
     * @param {string} derivationPath BIP44 Derivation Path if signed with hardware, empty if signed with software
     * @returns {Promise<OperationResult>}  Result of the operation
     */
    export function sendIdentityActivationOperation(
        network: string,
        keyStore: KeyStore,
        activationCode: string,
        derivationPath: string) {
        const activation = {
            kind:   "activate_account",
            pkh:    keyStore.publicKeyHash,
            secret: activationCode
        };
        const operations = [activation];
        return sendOperation(network, operations, keyStore, derivationPath)
    }
}<|MERGE_RESOLUTION|>--- conflicted
+++ resolved
@@ -257,24 +257,10 @@
         to: String,
         amount: number,
         fee: number,
-        derivationPath: string  
+        derivationPath: string
     ) {
         console.log("transaction keyStore: ", keyStore)
         const blockHead = await TezosNode.getBlockHead(network);
-<<<<<<< HEAD
-        const account = await TezosNode.getAccountForBlock(network, blockHead.hash, keyStore.publicKeyHash);
-        const transaction: Operation = {
-            destination: to,
-            amount: amount.toString(),
-            storage_limit: '0',
-            gas_limit: '120',
-            counter: (Number(account.counter) + 1).toString(),
-            fee: fee.toString(),
-            source: keyStore.publicKeyHash,
-            kind:   "transaction"
-        };
-        const operations = await appendRevealOperation(network, keyStore, account, [transaction])
-=======
         const sourceAccount = await TezosNode.getAccountForBlock(network, blockHead.hash, keyStore.publicKeyHash);
         const targetAccount = await TezosNode.getAccountForBlock(network, blockHead.hash, to.toString());
 
@@ -293,7 +279,6 @@
         };
 
         const operations = await appendRevealOperation(network, keyStore, sourceAccount, [transaction])
->>>>>>> f49a2023
         return sendOperation(network, operations, keyStore, derivationPath)
     }
 
@@ -316,20 +301,12 @@
         const blockHead = await TezosNode.getBlockHead(network);
         const account = await TezosNode.getAccountForBlock(network, blockHead.hash, keyStore.publicKeyHash);
         const delegation: Operation = {
-<<<<<<< HEAD
-            kind:   "delegation",
-=======
             kind: "delegation",
->>>>>>> f49a2023
             source: keyStore.publicKeyHash,
             fee: fee.toString(),
             counter: (Number(account.counter) + 1).toString(),
             storage_limit: '0',
-<<<<<<< HEAD
-            gas_limit: '120',
-=======
             gas_limit: '10000',
->>>>>>> f49a2023
             delegate: delegate
         }
         const operations = await appendRevealOperation(network, keyStore, account, [delegation])
@@ -361,15 +338,6 @@
         const blockHead = await TezosNode.getBlockHead(network);
         const account = await TezosNode.getAccountForBlock(network, blockHead.hash, keyStore.publicKeyHash);
         const origination: Operation = {
-<<<<<<< HEAD
-            kind:   "origination",
-            source: keyStore.publicKeyHash,
-            fee: fee.toString(),
-            counter: (Number(account.counter) + 1).toString(),
-            gas_limit: '120',
-            storage_limit: '0',
-            manager_pubkey: keyStore.publicKeyHash,
-=======
             kind: "origination",
             source: keyStore.publicKeyHash,
             fee: fee.toString(),
@@ -378,7 +346,6 @@
             storage_limit: '277',
             //managerPubkey: keyStore.publicKeyHash, // mainnet, alphanet
             manager_pubkey: keyStore.publicKeyHash,  // zeronet
->>>>>>> f49a2023
             balance: amount.toString(),
             spendable: spendable,
             delegatable: delegatable,
@@ -387,7 +354,7 @@
         const operations = await appendRevealOperation(network, keyStore, account, [origination])
         return sendOperation(network, operations, keyStore, derivationPath)
     }
- 
+
     /**
      * Indicates whether a reveal operation has already been done for a given account.
      * @param {string} network  Which Tezos network to go against
@@ -418,11 +385,7 @@
         const revealOp: Object = {
             kind: "reveal",
             source: keyStore.publicKeyHash,
-<<<<<<< HEAD
-            fee: '0',
-=======
             fee: '1300', //sendKeyRevealOperation is no longer used by Galleon. Set the correct minimum fee just for in case.
->>>>>>> f49a2023
             counter: (Number(account.counter) + 1).toString(),
             gas_limit: '10000',
             storage_limit: '0',
