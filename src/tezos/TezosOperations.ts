import sodium = require('libsodium-wrappers');
import * as CryptoUtils from '../utils/CryptoUtils';
import * as LedgerUtils from '../utils/LedgerUtils';
import {KeyStore, StoreType} from "../types/KeyStore";
import {TezosNode} from "./TezosNodeQuery";
import * as TezosTypes from "./TezosTypes";
import {Operation} from "./TezosTypes";

/**
 *  Functions for sending operations on the Tezos network.
 */

/**
 * Output of operation signing.
 */
export interface SignedOperationGroup {
    bytes: Buffer,
    signature: string
}

/**
 * Result of a successfully sent operation
 */
export interface OperationResult {
    results: TezosTypes.AlphaOperationsWithMetadata,
    operationGroupID: String
}

export namespace TezosOperations {

    /**
     * Signs a forged operation
     * @param {string} forgedOperation  Forged operation group returned by the Tezos client (as a hex string)
     * @param {KeyStore} keyStore   Key pair along with public key hash
     * @param {string} derivationPath BIP44 Derivation Path if signed with hardware, empty if signed with software
     * @returns {SignedOperationGroup}  Bytes of the signed operation along with the actual signature
     */
    export async function signOperationGroup(
        forgedOperation: string,
        keyStore: KeyStore,
        derivationPath: string): Promise<SignedOperationGroup> {
        const watermark = '03';
        const watermarkedForgedOperationBytesHex: string = watermark + forgedOperation;

        let opSignature: Buffer = new Buffer(0);
        switch(keyStore.storeType) {
            case StoreType.Hardware:
                opSignature = await LedgerUtils.signTezosOperation(derivationPath, watermarkedForgedOperationBytesHex);
                break;
            default:
                const watermarkedForgedOperationBytes: Buffer = sodium.from_hex(watermarkedForgedOperationBytesHex);
                const hashedWatermarkedOpBytes: Buffer = sodium.crypto_generichash(32, watermarkedForgedOperationBytes);
                const privateKeyBytes: Buffer = CryptoUtils.base58CheckDecode(keyStore.privateKey, "edsk");
                opSignature = sodium.crypto_sign_detached(hashedWatermarkedOpBytes, privateKeyBytes);
        }

        const hexSignature: string = CryptoUtils.base58CheckEncode(opSignature, "edsig").toString();
        const signedOpBytes: Buffer = Buffer.concat([sodium.from_hex(forgedOperation), opSignature]);
        return {
            bytes: signedOpBytes,
            signature: hexSignature.toString()
        }
    }

    /**
     * Computes the ID of an operation group using Base58Check.
     * @param {SignedOperationGroup} signedOpGroup  Signed operation group
     * @returns {string}    Base58Check hash of signed operation
     */
    export function computeOperationHash(signedOpGroup: SignedOperationGroup): string {
        const hash: Buffer = sodium.crypto_generichash(32, signedOpGroup.bytes);
        return CryptoUtils.base58CheckEncode(hash, "op")
    }

    /**
     * Forge an operation group using the Tezos RPC client.
     * @param {string} network  Which Tezos network to go against
     * @param {BlockMetadata} blockHead The block head
     * @param {object[]} operations The operations being forged as part of this operation group
     * @returns {Promise<string>}   Forged operation bytes (as a hex string)
     */
    export async function forgeOperations(
        network: string,
        blockHead: TezosTypes.BlockMetadata,
        operations: object[]): Promise<string> {
        const payload = {
                branch: blockHead.hash,
                contents: operations
            };
        return TezosNode.forgeOperation(network, payload)
    }

    /**
     * Applies an operation using the Tezos RPC client.
     * @param {string} network  Which Tezos network to go against
     * @param {BlockMetadata} blockHead Block head
     * @param {object[]} operations The operations to create and send
     * @param {string} operationGroupHash   Hash of the operation group being applied (in Base58Check format)
     * @param {string} forgedOperationGroup Forged operation group returned by the Tezos client (as a hex string)
     * @param {SignedOperationGroup} signedOpGroup  Signed operation group
     * @returns {Promise<AppliedOperation>} Array of contract handles
     */
    export function applyOperation(
        network: string,
        blockHead: TezosTypes.BlockMetadata,
        operations: object[],
        operationGroupHash: string,
        forgedOperationGroup: string,
        signedOpGroup: SignedOperationGroup): Promise<TezosTypes.AlphaOperationsWithMetadata[]> {
        const payload = [{
            protocol: blockHead.protocol,
            branch: blockHead.hash,
            contents: operations,
            signature: signedOpGroup.signature
        }];
        return TezosNode.applyOperation(network, payload)
    }

    /**
     * Ensures the results of operation application do not contain errors. Throws as needed if there are errors.
     * @param appliedOp Results of operation application.
     */
    function checkAppliedOperationResults(appliedOp): void {
        const validAppliedKinds = new Set(['activate_account', 'reveal', 'transaction', 'origination', 'delegation']);
        const firstAppliedOp = appliedOp[0];    //All our op groups are singletons so we deliberately check the zeroth result.
        if(firstAppliedOp.kind != null && !validAppliedKinds.has(firstAppliedOp.kind))
            throw(new Error(`Could not apply operation because: ${firstAppliedOp.id}`));
        for (const op of firstAppliedOp.contents) {
            if (!validAppliedKinds.has(op.kind)) throw(new Error(`Could not apply operation because: ${op.id}`))
        }

    }

    /**
     * Injects an opertion using the Tezos RPC client.
     * @param {string} network  Which Tezos network to go against
     * @param {SignedOperationGroup} signedOpGroup  Signed operation group
     * @returns {Promise<InjectedOperation>}    ID of injected operation
     */
    export function injectOperation(
        network: string,
        signedOpGroup: SignedOperationGroup): Promise<string> {
        const payload = sodium.to_hex(signedOpGroup.bytes);
        return TezosNode.injectOperation(network, payload)
    }

    /**
     * Master function for creating and sending all supported types of operations.
     * @param {string} network  Which Tezos network to go against
     * @param {object[]} operations The operations to create and send
     * @param {KeyStore} keyStore   Key pair along with public key hash
     * @param {string} derivationPath BIP44 Derivation Path if signed with hardware, empty if signed with software
     * @returns {Promise<OperationResult>}  The ID of the created operation group
     */
    export async function sendOperation(
        network: string,
        operations: object[],
        keyStore: KeyStore,
        derivationPath): Promise<OperationResult>   {
        const blockHead = await TezosNode.getBlockHead(network);
        const forgedOperationGroup = await forgeOperations(network, blockHead, operations);
        const signedOpGroup = await signOperationGroup(forgedOperationGroup, keyStore, derivationPath);
        const operationGroupHash = computeOperationHash(signedOpGroup);
        const appliedOp = await applyOperation(network, blockHead, operations, operationGroupHash, forgedOperationGroup, signedOpGroup);
        checkAppliedOperationResults(appliedOp);
        const injectedOperation = await injectOperation(network, signedOpGroup);
        return {
            results: appliedOp[0],
            operationGroupID: injectedOperation
        }
    }

    /**
     * Helper function for sending Delegations, Transactions, and Originations.
     * Checks if manager's public key has been revealed for operation. If yes,
     * do nothing, else, bundle a reveal operation before the input operation.
     * @param network Which Tezos network to go against
     * @param keyStore  Key pair along with public key hash
     * @param fee Fee to use
     * @param account Which account to use
     * @param operations Delegation, Transaction, or Origination to possibly bundle
     *                   with a reveal
     */
    export async function appendRevealOperation(
        network: string,
        keyStore: KeyStore,
        fee: number,
        account: TezosTypes.Account,
        operations: Operation[]
    ) {
        const isManagerKeyRevealed = await isManagerKeyRevealedForAccount(network, keyStore)
        var returnedOperations: Operation[] = operations;
        if (!isManagerKeyRevealed) {
            const revealOp: Operation = {
                kind: "reveal",
                source: keyStore.publicKeyHash,
                fee: fee.toString(),
                counter: (Number(account.counter) + 1).toString(),
                gas_limit: '120',
                storage_limit: '0',
                public_key: keyStore.publicKey
            };
            var operation = operations[0]
            operation.counter = (Number(account.counter) + 2).toString()
            returnedOperations = [revealOp, operation]
        }
        return returnedOperations
    }

    /**
     * Creates and sends a transaction operation.
     * @param {string} network  Which Tezos network to go against
     * @param {KeyStore} keyStore   Key pair along with public key hash
     * @param {String} to   Destination public key hash
     * @param {number} amount   Amount to send
     * @param {number} fee  Fee to use
     * @param {string} derivationPath BIP44 Derivation Path if signed with hardware, empty if signed with software
     * @returns {Promise<OperationResult>}  Result of the operation
     */
    export async function sendTransactionOperation(
        network: string,
        keyStore: KeyStore,
        to: String,
        amount: number,
        fee: number,
        derivationPath: string  
    ) {
        const blockHead = await TezosNode.getBlockHead(network);
        const account = await TezosNode.getAccountForBlock(network, blockHead.hash, keyStore.publicKeyHash);
<<<<<<< HEAD
        const transaction: Operation = {
            destination: to,
            amount: amount.toString(),
            storage_limit: '0',
            gas_limit: '120',
            counter: (Number(account.counter) + 1).toString(),
            fee: fee.toString(),
            source: keyStore.publicKeyHash,
            kind:   "transaction"
        };
        const operations = await appendRevealOperation(network, keyStore, fee, account, [transaction])
=======
        const isManagerKeyRevealed = await isManagerKeyRevealedForAccount(network, keyStore)
        var operations;
        if (isManagerKeyRevealed) {
            const transaction = {
                destination: to,
                amount: amount.toString(),
                storage_limit: '0',
                gas_limit: '120',
                counter: (Number(account.counter) + 1).toString(),
                fee: fee.toString(),
                source: keyStore.publicKeyHash,
                kind:   "transaction"
            };
            operations = [transaction]
        }
        else {
            const revealOp: Object = {
                kind: "reveal",
                source: keyStore.publicKeyHash,
                fee: fee.toString(),
                counter: (Number(account.counter) + 1).toString(),
                gas_limit: '120',
                storage_limit: '0',
                public_key: keyStore.publicKey
            };
            const transaction = {
                destination: to,
                amount: amount.toString(),
                storage_limit: '0',
                gas_limit: '120',
                counter: (Number(account.counter) + 2).toString(),
                fee: fee.toString(),
                source: keyStore.publicKeyHash,
                kind:   "transaction"
            };
            operations = [revealOp, transaction]
        }
>>>>>>> bb8ef206
        return sendOperation(network, operations, keyStore, derivationPath)
    }

    /**
     * Creates and sends a delegation operation.
     * @param {string} network  Which Tezos network to go against
     * @param {KeyStore} keyStore   Key pair along with public key hash
     * @param {String} delegate Account ID to delegate to
     * @param {number} fee  Operation fee
     * @param {string} derivationPath BIP44 Derivation Path if signed with hardware, empty if signed with software
     * @returns {Promise<OperationResult>}  Result of the operation
     */
    export async function sendDelegationOperation(
        network: string,
        keyStore: KeyStore,
        delegate: String,
        fee: number,
        derivationPath: string
    ) {
        const blockHead = await TezosNode.getBlockHead(network);
        const account = await TezosNode.getAccountForBlock(network, blockHead.hash, keyStore.publicKeyHash);
<<<<<<< HEAD
        const delegation: Operation = {
            kind:   "delegation",
            source: keyStore.publicKeyHash,
            fee: fee.toString(),
            counter: (Number(account.counter) + 1).toString(),
            storage_limit: '0',
            gas_limit: '120',
            delegate: delegate
=======
        const isManagerKeyRevealed = await isManagerKeyRevealedForAccount(network, keyStore)
        var operations;
        if (isManagerKeyRevealed) {
            const delegation = {
                kind:   "delegation",
                source: keyStore.publicKeyHash,
                fee: fee.toString(),
                counter: (Number(account.counter) + 1).toString(),
                storage_limit: '0',
                gas_limit: '120',
                delegate: delegate
            };
            operations = [delegation ]
        }
        else {
            const revealOp: Object = {
                kind: "reveal",
                source: keyStore.publicKeyHash,
                fee: fee.toString(),
                counter: (Number(account.counter) + 1).toString(),
                gas_limit: '120',
                storage_limit: '0',
                public_key: keyStore.publicKey
            };
            const delegation = {
                kind:   "delegation",
                source: keyStore.publicKeyHash,
                fee: fee.toString(),
                counter: (Number(account.counter) + 2).toString(),
                storage_limit: '0',
                gas_limit: '120',
                delegate: delegate
            };
            operations = [revealOp, delegation]
>>>>>>> bb8ef206
        }
        const operations = await appendRevealOperation(network, keyStore, fee, account, [delegation])
        return sendOperation(network, operations, keyStore, derivationPath)
    }

    /**
     * Creates and sends an origination operation.
     * @param {string} network  Which Tezos network to go against
     * @param {KeyStore} keyStore   Key pair along with public key hash
     * @param {number} amount   Initial funding amount of new account
     * @param {string} delegate Account ID to delegate to, blank if none
     * @param {boolean} spendable   Is account spendable?
     * @param {boolean} delegatable Is account delegatable?
     * @param {number} fee  Operation fee
     * @param {string} derivationPath BIP44 Derivation Path if signed with hardware, empty if signed with software
     * @returns {Promise<OperationResult>}  Result of the operation
     */
    export async function sendOriginationOperation(
        network: string,
        keyStore: KeyStore,
        amount: number,
        delegate: string,
        spendable: boolean,
        delegatable: boolean,
        fee: number,
        derivationPath: string
    ) {
        const blockHead = await TezosNode.getBlockHead(network);
        const account = await TezosNode.getAccountForBlock(network, blockHead.hash, keyStore.publicKeyHash);
        const origination: Operation = {
            kind:   "origination",
            source: keyStore.publicKeyHash,
            fee: fee.toString(),
            counter: (Number(account.counter) + 1).toString(),
            gas_limit: '120',
            storage_limit: '0',
            manager_pubkey: keyStore.publicKeyHash,
            balance: amount.toString(),
            spendable: spendable,
            delegatable: delegatable,
            delegate: delegate
        };
        const operations = await appendRevealOperation(network, keyStore, fee, account, [origination])
        return sendOperation(network, operations, keyStore, derivationPath)
    }

    /**
     * Indicates whether a reveal operation has already been done for a given account.
     * @param {string} network  Which Tezos network to go against
     * @param {KeyStore} keyStore   Key pair along with public key hash
     * @returns {Promise<boolean>}  Result
     */
    export async function isManagerKeyRevealedForAccount(network: string, keyStore: KeyStore): Promise<boolean> {
        const blockHead = await TezosNode.getBlockHead(network);
        const managerKey = await TezosNode.getAccountManagerForBlock(network, blockHead.hash, keyStore.publicKeyHash);
        return managerKey.key != null
    }

    /**
     * Creates and sends a reveal operation.
     * @param {string} network  Which Tezos network to go against
     * @param {KeyStore} keyStore   Key pair along with public key hash
     * @param {number} fee  Fee to pay
     * @param {string} derivationPath BIP44 Derivation Path if signed with hardware, empty if signed with software
     * @returns {Promise<OperationResult>}  Result of the operation
     */
    export async function sendKeyRevealOperation(
        network: string,
        keyStore: KeyStore,
        fee: number,
        derivationPath: string) {
        const blockHead = await TezosNode.getBlockHead(network);
        const account = await TezosNode.getAccountForBlock(network, blockHead.hash, keyStore.publicKeyHash);
        const revealOp: Object = {
            kind: "reveal",
            source: keyStore.publicKeyHash,
            fee: fee.toString(),
            counter: (Number(account.counter) + 1).toString(),
            gas_limit: '120',
            storage_limit: '0',
            public_key: keyStore.publicKey
        };
        const operations = [revealOp];
        return sendOperation(network, operations, keyStore, derivationPath)
    }

    /**
     * Creates and sends an activation operation.
     * @param {string} network  Which Tezos network to go against
     * @param {KeyStore} keyStore   Key pair along with public key hash
     * @param {string} activationCode   Activation code provided by fundraiser process
     * @param {string} derivationPath BIP44 Derivation Path if signed with hardware, empty if signed with software
     * @returns {Promise<OperationResult>}  Result of the operation
     */
    export function sendIdentityActivationOperation(
        network: string,
        keyStore: KeyStore,
        activationCode: string,
        derivationPath: string) {
        const activation = {
            kind:   "activate_account",
            pkh:    keyStore.publicKeyHash,
            secret: activationCode
        };
        const operations = [activation];
        return sendOperation(network, operations, keyStore, derivationPath)
    }
}<|MERGE_RESOLUTION|>--- conflicted
+++ resolved
@@ -227,7 +227,6 @@
     ) {
         const blockHead = await TezosNode.getBlockHead(network);
         const account = await TezosNode.getAccountForBlock(network, blockHead.hash, keyStore.publicKeyHash);
-<<<<<<< HEAD
         const transaction: Operation = {
             destination: to,
             amount: amount.toString(),
@@ -239,45 +238,6 @@
             kind:   "transaction"
         };
         const operations = await appendRevealOperation(network, keyStore, fee, account, [transaction])
-=======
-        const isManagerKeyRevealed = await isManagerKeyRevealedForAccount(network, keyStore)
-        var operations;
-        if (isManagerKeyRevealed) {
-            const transaction = {
-                destination: to,
-                amount: amount.toString(),
-                storage_limit: '0',
-                gas_limit: '120',
-                counter: (Number(account.counter) + 1).toString(),
-                fee: fee.toString(),
-                source: keyStore.publicKeyHash,
-                kind:   "transaction"
-            };
-            operations = [transaction]
-        }
-        else {
-            const revealOp: Object = {
-                kind: "reveal",
-                source: keyStore.publicKeyHash,
-                fee: fee.toString(),
-                counter: (Number(account.counter) + 1).toString(),
-                gas_limit: '120',
-                storage_limit: '0',
-                public_key: keyStore.publicKey
-            };
-            const transaction = {
-                destination: to,
-                amount: amount.toString(),
-                storage_limit: '0',
-                gas_limit: '120',
-                counter: (Number(account.counter) + 2).toString(),
-                fee: fee.toString(),
-                source: keyStore.publicKeyHash,
-                kind:   "transaction"
-            };
-            operations = [revealOp, transaction]
-        }
->>>>>>> bb8ef206
         return sendOperation(network, operations, keyStore, derivationPath)
     }
 
@@ -299,7 +259,6 @@
     ) {
         const blockHead = await TezosNode.getBlockHead(network);
         const account = await TezosNode.getAccountForBlock(network, blockHead.hash, keyStore.publicKeyHash);
-<<<<<<< HEAD
         const delegation: Operation = {
             kind:   "delegation",
             source: keyStore.publicKeyHash,
@@ -308,42 +267,6 @@
             storage_limit: '0',
             gas_limit: '120',
             delegate: delegate
-=======
-        const isManagerKeyRevealed = await isManagerKeyRevealedForAccount(network, keyStore)
-        var operations;
-        if (isManagerKeyRevealed) {
-            const delegation = {
-                kind:   "delegation",
-                source: keyStore.publicKeyHash,
-                fee: fee.toString(),
-                counter: (Number(account.counter) + 1).toString(),
-                storage_limit: '0',
-                gas_limit: '120',
-                delegate: delegate
-            };
-            operations = [delegation ]
-        }
-        else {
-            const revealOp: Object = {
-                kind: "reveal",
-                source: keyStore.publicKeyHash,
-                fee: fee.toString(),
-                counter: (Number(account.counter) + 1).toString(),
-                gas_limit: '120',
-                storage_limit: '0',
-                public_key: keyStore.publicKey
-            };
-            const delegation = {
-                kind:   "delegation",
-                source: keyStore.publicKeyHash,
-                fee: fee.toString(),
-                counter: (Number(account.counter) + 2).toString(),
-                storage_limit: '0',
-                gas_limit: '120',
-                delegate: delegate
-            };
-            operations = [revealOp, delegation]
->>>>>>> bb8ef206
         }
         const operations = await appendRevealOperation(network, keyStore, fee, account, [delegation])
         return sendOperation(network, operations, keyStore, derivationPath)
