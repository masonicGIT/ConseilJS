--- conflicted
+++ resolved
@@ -1,11 +1,3 @@
-<<<<<<< HEAD
-module.exports = Object.assign(
-    {},
-    require('./tezos/TezosConseilQuery'),
-    require('./tezos/TezosOperations'),
-    require('./tezos/TezosWallet'),
-);
-=======
 // export {
 //     getBlockHead,
 //     getBlock,
@@ -36,5 +28,4 @@
     unlockFundraiserIdentity,
     generateMnemonic,
     unlockIdentityWithMnemonic,
-} from './tezos/TezosWallet'
->>>>>>> 07d07462
+} from './tezos/TezosWallet'