<<<<<<< HEAD
export * from "./tezos/TezosConseilQuery";
export * from "./tezos/TezosNodeQuery";
export * from "./tezos/TezosOperations";
export * from "./tezos/TezosWallet";
=======
// export {
//     getBlockHead,
//     getBlock,
//     getBlocks,
//     getOperationGroup,
//     getOperationGroups,
//     getAccount,
//     getAccounts
// } from './tezos/TezosQuery';

export {
    signOperationGroup,
    computeOperationHash,
    handleKeyRevealForOperations,
    forgeOperations,
    applyOperation,
    injectOperation,
    sendOperation,
    sendTransactionOperation,
    sendDelegationOperation,
    sendOriginationOperation,
} from './tezos/TezosOperations'

export {
    saveWallet,
    loadWallet,
    createWallet,
    unlockFundraiserIdentity,
    generateMnemonic,
    unlockIdentityWithMnemonic,
} from './tezos/TezosWallet'
>>>>>>> a819d4de
<|MERGE_RESOLUTION|>--- conflicted
+++ resolved
@@ -1,38 +1,4 @@
-<<<<<<< HEAD
 export * from "./tezos/TezosConseilQuery";
 export * from "./tezos/TezosNodeQuery";
 export * from "./tezos/TezosOperations";
-export * from "./tezos/TezosWallet";
-=======
-// export {
-//     getBlockHead,
-//     getBlock,
-//     getBlocks,
-//     getOperationGroup,
-//     getOperationGroups,
-//     getAccount,
-//     getAccounts
-// } from './tezos/TezosQuery';
-
-export {
-    signOperationGroup,
-    computeOperationHash,
-    handleKeyRevealForOperations,
-    forgeOperations,
-    applyOperation,
-    injectOperation,
-    sendOperation,
-    sendTransactionOperation,
-    sendDelegationOperation,
-    sendOriginationOperation,
-} from './tezos/TezosOperations'
-
-export {
-    saveWallet,
-    loadWallet,
-    createWallet,
-    unlockFundraiserIdentity,
-    generateMnemonic,
-    unlockIdentityWithMnemonic,
-} from './tezos/TezosWallet'
->>>>>>> a819d4de
+export * from "./tezos/TezosWallet";